--- conflicted
+++ resolved
@@ -72,11 +72,8 @@
     - Converters: converters.md
     - Embeds: embeds.md
     - Checks: checks.md
-<<<<<<< HEAD
     - Tasks: tasks.md
-=======
     - ANSI and Markdown: markdown-and-ansi.md
->>>>>>> 07a620cd
 
 markdown_extensions:
   - tables
