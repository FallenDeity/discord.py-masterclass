site_name: Discord.py Masterclass
repo_url: https://github.com/FallenDeity/discord.py-masterclass
site_description: A hands-on guide to Discord.py
site_author: FallenDeity
copyright: Copyright FallenDeity ( 2023 - present )
site_url: https://fallendeity.github.io/discord.py-masterclass

theme:
  name: "material"
  language: en
  logo: assets/logo.png
  favicon: assets/logo.png

  font:
    text: Ubuntu

  features:
    - navigation.instant
    - navigation.tracking
    - navigation.tabs
    - navigation.top
    - content.code.annotate
    - content.code.copy
    - content.tabs.link
    - toc.follow
    - toc.integrate
    - navigation.footer
  palette:
    - scheme: light
      primary: indigo
      accent: amber
      toggle:
        icon: material/weather-sunny
        name: Light Mode
    - scheme: slate
      primary: indigo
      accent: amber
      toggle:
        icon: material/weather-night
        name: Dark Mode

plugins:
  - glightbox
  - mkdocstrings:
      handlers:
        python:
          options:
            show_root_heading: true
            show_root_toc_entry: false
            docstring_style: numpy
            merge_init_into_class: true
            inherited_members: true
          import:
            - https://docs.python.org/3.9/objects.inv
  - search
  - social:
      cards_layout_options:
        background_color: "#3761A3"
        color: "#ffffff"



nav:
  - Getting Started: index.md
<<<<<<< HEAD
  - Custom Context: custom-context.md
  - Error Handling: error-handling.md
=======
  - Creating a Bot: creating-a-bot.md

>>>>>>> e5c2a159

markdown_extensions:
  - tables
  - footnotes
  - pymdownx.betterem
  - pymdownx.critic
  - pymdownx.caret
  - pymdownx.keys
  - pymdownx.mark
  - pymdownx.tilde
  - abbr
  - admonition
  - attr_list
  - md_in_html
  - pymdownx.details
  - pymdownx.superfences
  - def_list
  - pymdownx.inlinehilite
  - pymdownx.snippets
  - pymdownx.emoji:
      emoji_index: !!python/name:materialx.emoji.twemoji
      emoji_generator: !!python/name:materialx.emoji.to_svg
  - toc:
      permalink: ⚓︎
  - pymdownx.highlight:
      auto_title: true
      line_spans: __span
      anchor_linenums: true
  - pymdownx.superfences:
      custom_fences:
        - name: mermaid
          class: mermaid
          format: !!python/name:pymdownx.superfences.fence_code_format
  - pymdownx.tasklist:
      custom_checkbox: true
  - pymdownx.tabbed:
      alternate_style: true

extra:
  version: 0.1.0
  generator: false
  social:
    - icon: fontawesome/brands/github
      link: https://github.com/FallenDeity/discord.py-masterclass
    - icon: fontawesome/brands/discord
      link: https://discord.gg/dpy<|MERGE_RESOLUTION|>--- conflicted
+++ resolved
@@ -62,13 +62,9 @@
 
 nav:
   - Getting Started: index.md
-<<<<<<< HEAD
-  - Custom Context: custom-context.md
-  - Error Handling: error-handling.md
-=======
   - Creating a Bot: creating-a-bot.md
-
->>>>>>> e5c2a159
+    - Custom Context: custom-context.md
+    - Error Handling: error-handling.md
 
 markdown_extensions:
   - tables
